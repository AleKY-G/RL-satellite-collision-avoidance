--- conflicted
+++ resolved
@@ -66,35 +66,34 @@
         in real time.
     """
 
-<<<<<<< HEAD
-    def __init__(self):
+    def __init__(self, curr_time, total_collision_probability, fuel_cons, traj_dev, reward_components, reward):
         self.fig = plt.figure(figsize=[14, 12])
         self.gs = gridspec.GridSpec(11, 2)
-=======
-    def __init__(self, curr_time, total_collision_probability, fuel_cons, reward):
-        self.fig = plt.figure(figsize=[14, 10])
-        self.gs = gridspec.GridSpec(3, 2)
->>>>>>> bcb1fb97
         self.subplot_3d = self.fig.add_subplot(self.gs[:, 0], projection='3d')
         self.subplot_3d.set_aspect("equal")
         self.subplot_p = self.fig.add_subplot(self.gs[:3, 1])
         self.subplot_f = self.fig.add_subplot(self.gs[4:7, 1])
         self.subplot_r = self.fig.add_subplot(self.gs[8:, 1])
 
-        # initialize arrays for plots
+        # initialize data for plots
         self.time_arr = [curr_time]
         self.prob_arr = [total_collision_probability]
         self.fuel_cons_arr = [fuel_cons]
         self.reward_arr = [reward]
+        self.traj_dev = traj_dev
+        self.reward_components = reward_components
 
     def run(self):
         plt.ion()
 
-    def update_data(self, curr_time, prob, fuel_cons, reward):
+    def update_data(self, curr_time, prob, fuel_cons, traj_dev, reward_components, reward):
         self.time_arr.append(curr_time)
         self.prob_arr.append(prob)
         self.fuel_cons_arr.append(fuel_cons)
         self.reward_arr.append(reward)
+
+        self.traj_dev = traj_dev
+        self.reward_components = reward_components        
 
     def plot_planet(self, satellite, t, size, color):
         """ Plot a pykep.planet object. """
@@ -119,39 +118,24 @@
         self.subplot_f.cla()
         self.subplot_r.cla()
 
-<<<<<<< HEAD
-    def plot_iteration(self, epoch, last_update, collision_prob, fuel_cons, traj_dev,
-                       reward_components, reward):
+    def plot_iteration(self, epoch, last_update):
         s0 = '  Epoch: {}\nUpdate: {}'.format(epoch, last_update)
         s1 = '\n\nColl Prob: {:.7}     Fuel Cons: {:.5}     Traj Dev coef: {:.5}'.format(
-            collision_prob, fuel_cons, traj_dev)
+            self.prob_arr[-1], self.fuel_cons_arr[-1], self.traj_dev)
         s2 = '\n\nReward components:\nColl Prob R: {:.5}     Fuel Cons R: {:.5}     Traj Dev coef R: {:.5}\
             \nTotal Reward: {:.5}'.format(
-            reward_components[0], reward_components[1], reward_components[2], reward)
+            self.reward_components[0], self.reward_components[1], self.reward_components[2], self.reward_arr[-1])
         s = s0 + s1 + s2
         self.subplot_3d.text2D(-0.3, 1.05, s,
                                transform=self.subplot_3d.transAxes)
 
-    def plot_prob_fuel_reward(self, time_arr, prob_arr, fuel_cons_arr, reward_arr):
-        self.subplot_p.step(time_arr, prob_arr)
-        self.subplot_p.set_title('Total collision probability')
-        self.subplot_p.grid(True)
-        self.subplot_p.set_ylabel('prob')
-=======
-    def plot_iteration(self, epoch, last_update):
-        s = '  Epoch: {}\nUpdate: {}\nColl Prob: {:.7}     Fuel Cons: {:.5}     Reward: {:.5}'.format(
-            epoch, last_update, self.prob_arr[-1], self.fuel_cons_arr[-1], self.reward_arr[-1])
-        self.subplot_3d.text2D(-0.3, 1.05, s,
-                               transform=self.subplot_3d.transAxes)
-
-    def plot_prob_fuel(self):
+    def plot_prob_fuel_reward(self):
         self.make_step_on_graph(self.subplot_p, self.time_arr, self.prob_arr,
                                 title='Total collision probability', ylabel='prob')
         self.make_step_on_graph(self.subplot_f, self.time_arr, self.fuel_cons_arr,
                                 title='Total fuel consumption', ylabel='fuel (dV)')
         self.make_step_on_graph(self.subplot_r, self.time_arr, self.reward_arr,
                                 title='Total reward', ylabel='reward', xlabel='time (mjd2000)')
->>>>>>> bcb1fb97
 
     def make_step_on_graph(self, ax, time, data, title, ylabel, xlabel=None):
         ax.step(time, data)
@@ -161,16 +145,8 @@
         if xlabel is not None:
             ax.set_xlabel(xlabel)
 
-<<<<<<< HEAD
-        self.subplot_r.step(time_arr, reward_arr)
-        self.subplot_r.set_title('Total reward')
-        self.subplot_r.grid(True)
-        self.subplot_r.set_ylabel('reward')
-        self.subplot_r.set_xlabel('time (mjd2000)')
-=======
     def plot_action(self, pos, action):
         draw_action(self.subplot_3d, pos, action)
->>>>>>> bcb1fb97
 
 
 class Simulator:
@@ -214,7 +190,8 @@
         iteration = 0
         if visualize:
             self.vis = Visualizer(self.curr_time.mjd2000, self.env.total_collision_probability,
-                                  self.env.get_fuel_consumption(), self.env.reward)
+                                  self.env.get_fuel_consumption(), self.env.get_trajectory_deviation(), 
+                                  self.env.reward_components, self.env.reward)
             self.vis.run()
 
         if print_out:
@@ -242,59 +219,34 @@
                 self.plot_protected()
                 self.plot_debris()
                 self.vis.plot_earth()
-<<<<<<< HEAD
-                p = self.env.total_collision_probability
-                f = self.env.get_fuel_consumption()
-                d = self.env.get_trajectory_deviation()
-                rc = self.env.reward_components
-                r = self.env.reward
-                if iteration % self.update_r_p_step == 0:
-                    self.time_arr.append(self.curr_time.mjd2000)
-                    self.prob_arr.append(p)
-                    self.fuel_cons_arr.append(f)
-                    self.reward_arr.append(r)
-                self.plot_prob_fuel_reward()
-                self.vis.pause_and_clear()
-=======
                 if iteration % self.update_r_p_step == 0:
                     self.vis.update_data(self.curr_time.mjd2000, self.env.total_collision_probability,
-                                         self.env.get_fuel_consumption(), self.env.reward)
+                                         self.env.get_fuel_consumption(), self.env.get_trajectory_deviation(), 
+                                         self.env.reward_components, self.env.reward)
                 if np.not_equal(action[:3], np.zeros(3)).all():
                     self.vis.plot_action(self.env.protected.position(
                         self.curr_time)[0], action[:3])
                     self.vis.pause(PAUSE_ACTION_TIME)
                     # set action to zero after it is done
                     action = np.zeros(4)
-                self.vis.plot_prob_fuel()
+                self.vis.plot_prob_fuel_reward()
                 self.vis.pause(PAUSE_TIME)
                 self.vis.clear()
->>>>>>> bcb1fb97
+
                 # self.env.reward and self.env.total_collision_probability -
                 # without update.
                 self.vis.plot_iteration(
-<<<<<<< HEAD
-                    self.curr_time, self.env.last_r_p_update, p, f, d, rc, r)
-=======
                     self.curr_time, self.env.last_r_p_update)
->>>>>>> bcb1fb97
-
-            self.curr_time = pk.epoch(
+
+            self.curr_time=pk.epoch(
                 self.curr_time.mjd2000 + self.step, "mjd2000")
 
             iteration += 1
 
         self.log_protected_position()
 
-<<<<<<< HEAD
-        if self.print_out:
-            print("Simulation ended.\nCollision probability: {}.\nReward: {}.\
-                \nFuel consumption: {}\nTrajectory deviation coefficient: {}.".format(
-                self.env.get_collision_probability(), self.env.get_reward(),
-                self.env.get_fuel_consumption(), self.env.get_trajectory_deviation()))
-=======
         if print_out:
             self.print_end()
->>>>>>> bcb1fb97
 
         return self.env.get_reward()
 
@@ -332,11 +284,6 @@
                 self.env.debris[i].satellite, t=self.curr_time,
                 size=25, color=colors[i])
 
-<<<<<<< HEAD
-    def plot_prob_fuel_reward(self):
-        self.vis.plot_prob_fuel_reward(
-            self.time_arr, self.prob_arr, self.fuel_cons_arr, self.reward_arr)
-=======
     def print_start(self):
         print("Simulation started.\n\nStart time: {} \t End time: {} \t Simulation step:{}\n".format(
             self.start_time.mjd2000, self.end_time.mjd2000, self.step))
@@ -348,5 +295,4 @@
 
     def print_end(self):
         print("Simulation ended.\nCollision probability: {}.\nReward: {}.\nFuel consumption: {}.".format(
-            self.env.get_collision_probability(), self.env.get_reward(), self.env.get_fuel_consumption()))
->>>>>>> bcb1fb97
+            self.env.get_collision_probability(), self.env.get_reward(), self.env.get_fuel_consumption()))