# Module api provides functionality for simulation of
# object movement in space , communication with the space environment
# by the Agent and state/reward exchanging.
#
# In the first implementation wi will have only one protected
# object. All other objects will be treated as space debris.
# As a first, we will observe only ideal satellite's trajectories,
# so that we can describe any object location at time t after the
# simulation has been started.

import numpy as np
import pykep as pk
from copy import copy

from .api_utils import fuel_consumption, sum_coll_prob, get_dangerous_debris
from .api_utils import get_lower_estimate_of_time_to_conjunction
from ..collision import CollProbEstimator

MAX_FUEL_CONSUMPTION = 10


class Environment:
    """ Environment provides the space environment with space objects: satellites and debris, in it."""

    def __init__(self, protected, debris, start_time, end_time):
        """
        Args:
            protected (SpaceObject): protected space object in Environment.
            debris ([SpaceObject, ]): list of other space objects.
            start_time (pk.epoch): initial time of the environment.
            end_time (pk.epoch): end time of the environment.

        """
        self.init_params = dict(protected=copy(protected), debris=copy(
            debris), start_time=start_time, end_time=end_time)

        self.protected = protected
        self.debris = debris

        self.protected_r = self.protected.get_radius()
        self.init_fuel = self.protected.get_fuel()
        self.init_orbital_elements = self.protected.osculating_elements(
            start_time)
        self.trajectory_deviation = None
        self.n_debris = len(debris)
        self.debris_r = np.array([d.get_radius() for d in debris])

        self.next_action = pk.epoch(0, "mjd2000")

        self.crit_distance = 10000  #: Critical convergence distance (meters)
        self.min_distances_in_current_conjunction = np.full(
            (self.n_debris), np.nan)  # np.nan if not in conjunction.
        self.state_for_min_distances_in_current_conjunction = dict()
        self.dangerous_debris_in_current_conjunction = np.array([])

        self.collision_probability_estimator = CollProbEstimator()
        self.collision_probability_prior_to_current_conjunction = np.zeros(
            self.n_debris)
        self.total_collision_probability_arr = np.zeros(self.n_debris)
        self.total_collision_probability = None

        self.reward_components = None
        self.reward = None

        # initiate state with initial positions
        st, debr = self.get_coords_by_epoch(start_time)
        coord = dict(st=st, debr=debr)
        self.state = dict(
            coord=coord, epoch=start_time, fuel=self.protected.get_fuel())

        self.update_all_reward_components(zero_update=True)

    def propagate_forward(self, end_time, step=10e-6, each_step_propagation=False):
        """ Forward propagation.

        Args:
            end_time (float): end time for propagation as mjd2000.
            step (float): propagation time step.
                By default is equal to 0.000001 (0.0864 sc.).
            each_step_propagation (bool): whether propagate for each step
                or skip the steps using a lower estimation of the time to conjunction.

        Raises:
            ValueError: if end_time is less then current time of the environment.
            Exception: if step in propagation_grid is less then step.

        """
        curr_time = self.state["epoch"].mjd2000
        if end_time == curr_time:
            return
        elif end_time < curr_time:
            raise ValueError(
                "end_time should be greater or equal to current time")

        # Choose number of steps in linspace, s.t.
        # restep is less then step.
        number_of_time_steps_plus_one = int(np.ceil(
            (end_time - curr_time) / step) + 1)

        propagation_grid, retstep = np.linspace(
            curr_time, end_time, number_of_time_steps_plus_one, retstep=True)

        if retstep > step:
            raise Exception(
                "Step in propagation grid should be <= step")

        s = 0
        while s < number_of_time_steps_plus_one:
            t = propagation_grid[s]
            epoch = pk.epoch(t, "mjd2000")
            st, debr = self.get_coords_by_epoch(epoch)
            coord = dict(st=st, debr=debr)
            self.state = dict(
                coord=coord, epoch=epoch, fuel=self.protected.get_fuel()
            )
            self.update_distances_and_probabilities_prior_to_current_conjunction()

            # calculation of the number of steps forward
            if each_step_propagation:
                s += 1
            else:
                time_to_collision_estimation = get_lower_estimate_of_time_to_conjunction(
                    self.state['coord']['st'], self.state['coord']['debr'], self.crit_distance)
                n_steps = max(1, int(time_to_collision_estimation / retstep))
                n_steps = min(number_of_time_steps_plus_one - s, n_steps)
                s += n_steps
        self.update_all_reward_components()

    def update_distances_and_probabilities_prior_to_current_conjunction(self):
        """ Update the distances and collision probabilities prior to current conjunction."""
        new_curr_dangerous_debris, new_curr_dangerous_distances = get_dangerous_debris(
            self.state['coord']['st'][:, :3],
            self.state['coord']['debr'][:, :3],
            self.crit_distance
        )
        end_cojunction_debris = np.setdiff1d(
            self.dangerous_debris_in_current_conjunction,
            new_curr_dangerous_debris
        )  # the debris with which the conjunction has now ceased.
        begin_cojunction_debris = np.setdiff1d(
            new_curr_dangerous_debris,
            self.dangerous_debris_in_current_conjunction
        )  # the debris with which the conjunction begins.

        self.dangerous_debris_in_current_conjunction = new_curr_dangerous_debris

        for_update_debris = new_curr_dangerous_debris[np.logical_not(
            new_curr_dangerous_distances >
            self.min_distances_in_current_conjunction[
                new_curr_dangerous_debris]
        )]
        """
        np.array: Debris (indices) which:
            have been in current conjunction and the distance to which has decreased,
            have not been not in conjunction, but now are taken into account.
        """

        # Update min distances and states for dangerous debris
        # in current conjunction.
        if for_update_debris.size:
            self.min_distances_in_current_conjunction[
                for_update_debris] = new_curr_dangerous_distances
            for d in for_update_debris:
                self.state_for_min_distances_in_current_conjunction[d] = np.vstack((
                    self.state['coord']['st'][0, :],
                    self.state['coord']['debr'][d, :]
                ))

        # Update collision probability prior to current conjunction.
        if end_cojunction_debris.size:
            coll_prob = np.array([
                self.collision_probability_estimator.ChenBai_approach(
                    self.state_for_min_distances_in_current_conjunction[d][0],
                    self.state_for_min_distances_in_current_conjunction[d][1],
                    self.protected_r, self.debris_r[d]
                )
                for d in end_cojunction_debris
            ])
            self.collision_probability_prior_to_current_conjunction[end_cojunction_debris] = sum_coll_prob(
                np.vstack([
                    self.collision_probability_prior_to_current_conjunction[
                        end_cojunction_debris],
                    coll_prob
                ])
            )
            self.min_distances_in_current_conjunction[
                end_cojunction_debris] = np.nan
            for d in end_cojunction_debris:
                del self.state_for_min_distances_in_current_conjunction[d]

    def update_total_collision_probability(self):
        """ Update total collision probability."""
        if self.dangerous_debris_in_current_conjunction.size:
            collision_probability_in_current_conjunction = np.array([
                self.collision_probability_estimator.ChenBai_approach(
                    self.state_for_min_distances_in_current_conjunction[
                        d][0],
                    self.state_for_min_distances_in_current_conjunction[
                        d][1],
                    self.protected_r, self.debris_r[d]
                )
                for d in self.dangerous_debris_in_current_conjunction
            ])
            self.total_collision_probability_arr[self.dangerous_debris_in_current_conjunction] = sum_coll_prob(
                np.vstack([
                    self.collision_probability_prior_to_current_conjunction[
                        self.dangerous_debris_in_current_conjunction],
                    collision_probability_in_current_conjunction
                ])
            )
        else:
            self.total_collision_probability_arr = self.collision_probability_prior_to_current_conjunction

        self.total_collision_probability = sum_coll_prob(
            self.total_collision_probability_arr
        )

<<<<<<< HEAD
    def update_trajectory_deviation(self, singnificance=(0.01, 1, 1, 1, 1, 0), round_deviation=6):
=======
    def update_trajectory_deviation(self, significance=(0.01, 1, 1, 1, 1, 0), zero_update=False, round_deviation=6):
>>>>>>> 1f798e01
        """Update trajectory deviation from init the trajectory.

        Note:
            six osculating keplerian elements (a,e,i,W,w,M):
                a (semi-major axis): meters,
                e (eccentricity): greater than 0,
                i (inclination), W (Longitude of the ascending node): radians,
                w (Argument of periapsis), M (mean anomaly): radians.

        Args:
<<<<<<< HEAD
            singnificance (tuple): multipliers for orbital parameter differences.
            round_deviation (int): round a number to a given precision in decimal digits (not round if None).

        """
        diff = np.abs(
            np.array(self.protected.osculating_elements(self.state["epoch"])) - np.array(self.init_orbital_elements))
        deviation = np.sum(diff * np.array(singnificance))
        if round_deviation:
            deviation = round(deviation, round_deviation)
=======
            significance (tuple): multipliers for orbital parameter differences.
            round_deviation (int): round a number to a given precision in decimal digits (not round if None).
            zero_update (bool): no deviation at zero update.

        """
        if zero_update:
            deviation = 0.
        else:
            diff = np.abs(
                np.array(self.protected.get_orbital_elements()) - np.array(self.init_orbital_elements))
            deviation = np.sum(diff * np.array(significance))
            if round_deviation:
                deviation = round(deviation, round_deviation)
>>>>>>> 1f798e01
        self.trajectory_deviation = deviation

    def update_reward(self, coll_prob_C=1., traj_C=1., fuel_C=1.,
                      dangerous_prob=10e-4):
        """Update reward and reward components.

        Args:
            coll_prob_C, traj_C, fuel_C (float): constants for the significance regulation of reward components.
            dangerous_prob (float): the threshold below which the probability is negligible.

        """
        # reward components
        coll_prob = self.get_total_collision_probability()
        ELU = lambda x: x if (x >= 0) else (1 * (np.exp(x) - 1))
        # collision probability reward - some kind of ELU function
        # of collision probability
        coll_prob_r = -coll_prob_C * \
            (ELU((coll_prob - dangerous_prob) * 10000) + 1)
        fuel_r = - fuel_C * (self.init_fuel - self.protected.get_fuel())
        traj_r = - traj_C * self.get_trajectory_deviation()

        # total reward
        self.reward_components = (coll_prob_r, fuel_r, traj_r)
        self.reward = sum(self.reward_components)

    def update_all_reward_components(self, zero_update=False):
        """Update total collision probability, trajectory deviation, reward components and reward."""
        self.update_total_collision_probability()
        self.update_trajectory_deviation(zero_update=zero_update)
        self.update_reward()

    def act(self, action):
        """ Change velocity for protected object.
        Args:
            action (np.array([dVx, dVy, dVz, time_to_req])):
                vector of velocity deltas for protected object (m/s),
                step in time when to request the next action (mjd2000).
        """
        self.next_action = pk.epoch(
            self.state["epoch"].mjd2000 + float(action[3]), "mjd2000")
        error, fuel_cons = self.protected.maneuver(
            action[:3], self.state["epoch"])
        if not error:
            self.state["fuel"] -= fuel_cons
        return error

    def get_total_collision_probability(self):
        return self.total_collision_probability

    def get_trajectory_deviation(self):
        return self.trajectory_deviation

    def get_reward_components(self):
        return self.reward_components

    def get_reward(self):
        return self.reward

    def get_next_action(self):
        return self.next_action

    def get_state(self):
        """ Provides environment state. """
        return self.state

    def get_fuel_consumption(self):
        return self.init_fuel - self.protected.get_fuel()

    def get_coords_by_epoch(self, epoch):
        st_pos, st_v = self.protected.position(epoch)
        st = np.hstack((np.array(st_pos), np.array(st_v)))[np.newaxis, ...]
        n_items = len(self.debris)
        debr = np.zeros((n_items, 6))
        for i in range(n_items):
            pos, v = self.debris[i].position(epoch)
            debr[i] = np.array(pos + v)

        return st, debr

    def reset(self):
        """ Return Environment to initial state. """
        self.__init__(self.init_params['protected'], self.init_params['debris'],
                      self.init_params['start_time'], self.init_params['end_time'])
        return self.state


class SpaceObject:
    """ SpaceObject represents a satellite or a space debris. """

    def __init__(self, name, param_type, params):
        """
        Args:
            name (str): name of satellite or a space debris.
            param_type (str): initial parameteres type. Could be:
                    "tle": for TLE object,
                    "eph": ephemerides, initialize with position and velocity state vectors,
                    "osc": osculating elements, initialize with 6 orbital parameteres.
            params (dict): dictionary of space object coordinates.
                "fuel" (float): initial fuel capacity.

                for "tle" type:
                    "tle1" (str): tle line1.
                    "tle2" (str): tle line2.

                for "eph" type:
                    "pos" ([x, y, z]): position (cartesian, meters).
                    "vel" ([Vx, Vy, Vz]): velocity (cartesian, m/s).
                    "epoch" (pykep.epoch): start time (mjd2000).
                    "mu_central_body" (float): gravity parameter of the
                        central body (m^2/s^3).
                    "mu_self"(float): gravity parameter of the planet (m^2/s^3).
                    "radius" (float): body radius (meters).
                    "safe_radius" (float): mimimual radius that is safe during
                        a fly-by of the planet (meters).

                for "osc" type:
                    "elements" (tuple): containing 6 orbital osculating elements.
                    "epoch" (pykep.epoch): start time.
                    "mu_central_body", "mu_self", "radius", "safe_radius" (float): same, as in "eph" type.
        """
        self.fuel = params["fuel"]

        if param_type == "tle":
            tle = pk.planet.tle(
                params["tle_line1"], params["tle_line2"])

            t0 = pk.epoch(tle.ref_mjd2000, "mjd2000")
            mu_central_body, mu_self = tle.mu_central_body, tle.mu_self
            radius, safe_radius = tle.radius, tle.safe_radius

            elements = tle.osculating_elements(t0)
            self.satellite = pk.planet.keplerian(
                t0, elements, mu_central_body, mu_self, radius, safe_radius, name)
        elif param_type == "eph":
            self.satellite = pk.planet.keplerian(params["epoch"],
                                                 params["pos"], params["vel"],
                                                 params["mu_central_body"],
                                                 params["mu_self"],
                                                 params["radius"],
                                                 params["safe_radius"],
                                                 name)
        elif param_type == "osc":
            self.satellite = pk.planet.keplerian(params["epoch"],
                                                 params["elements"],
                                                 params["mu_central_body"],
                                                 params["mu_self"],
                                                 params["radius"],
                                                 params["safe_radius"],
                                                 name)
        else:
            raise ValueError("Unknown initial parameteres type")

    def maneuver(self, action, t_man):
        """ Make manoeuvre for the object.
        Args:
            action (np.array([dVx, dVy, dVz])): vector of velocity
                deltas for protected object (m/s).
            t_man (pk.epoch): maneuver time.
        Returns:
            (string): empty string if action is successfully made by satellite,
                error message otherwise.
            fuel_cons (float): fuel consumption of the provided action.
         """
        dV = action[:3]
        fuel_cons = fuel_consumption(dV)
        if fuel_cons > MAX_FUEL_CONSUMPTION:
            return "requested action exceeds the fuel consumption limit.", 0
        elif fuel_cons > self.fuel:
            return "requested action exceeds fuel amount in the satellite.", 0

        pos, vel = self.position(t_man)
        new_vel = list(np.array(vel) + dV)

        mu_central_body, mu_self = self.satellite.mu_central_body, self.satellite.mu_self
        radius, safe_radius = self.satellite.radius, self.satellite.safe_radius
        name = self.get_name()

        self.satellite = pk.planet.keplerian(t_man, list(pos), new_vel, mu_central_body,
                                             mu_self, radius, safe_radius, name)
        self.fuel -= fuel_cons
        return "", fuel_cons

    def position(self, epoch):
        """ Provide SpaceObject position at given epoch:
        Args:
            epoch (pk.epoch): at what time to calculate position.
        Returns:
            pos (tuple): position x, y, z (meters).
            vel (tuple): velocity Vx, Vy, Vz (m/s).
        """
        pos, vel = self.satellite.eph(epoch)
        return pos, vel

    def osculating_elements(self, epoch):
        """ Provide SpaceObject position at given epoch:
        Args:
            epoch (pk.epoch): at what time to calculate osculating elements.
        Returns:
            elements (tuple): six osculating keplerian elements (a,e,i,W,w,M).
        """
        elements = self.satellite.osculating_elements(epoch)
        return elements

    def get_name(self):
        return self.satellite.name

    def get_fuel(self):
        return self.fuel

    def get_radius(self):
        return self.satellite.radius

    def get_orbital_elements(self):
        return self.satellite.orbital_elements

    def get_mu_central_body(self):
        return self.satellite.mu_central_body

    def get_mu_self(self):
        return self.satellite.mu_self

    def get_safe_radius(self):
        return self.satellite.safe_radius

    def get_orbital_period(self):
        a = self.get_orbital_elements()[0]  # meters.
        mu = pk.MU_EARTH  # meters^3 / sc^2.
        T = 2 * np.pi * (a**3 / mu)**0.5 * pk.SEC2DAY  # mjd2000 (or days).
        return T<|MERGE_RESOLUTION|>--- conflicted
+++ resolved
@@ -215,11 +215,7 @@
             self.total_collision_probability_arr
         )
 
-<<<<<<< HEAD
-    def update_trajectory_deviation(self, singnificance=(0.01, 1, 1, 1, 1, 0), round_deviation=6):
-=======
     def update_trajectory_deviation(self, significance=(0.01, 1, 1, 1, 1, 0), zero_update=False, round_deviation=6):
->>>>>>> 1f798e01
         """Update trajectory deviation from init the trajectory.
 
         Note:
@@ -230,17 +226,6 @@
                 w (Argument of periapsis), M (mean anomaly): radians.
 
         Args:
-<<<<<<< HEAD
-            singnificance (tuple): multipliers for orbital parameter differences.
-            round_deviation (int): round a number to a given precision in decimal digits (not round if None).
-
-        """
-        diff = np.abs(
-            np.array(self.protected.osculating_elements(self.state["epoch"])) - np.array(self.init_orbital_elements))
-        deviation = np.sum(diff * np.array(singnificance))
-        if round_deviation:
-            deviation = round(deviation, round_deviation)
-=======
             significance (tuple): multipliers for orbital parameter differences.
             round_deviation (int): round a number to a given precision in decimal digits (not round if None).
             zero_update (bool): no deviation at zero update.
@@ -254,7 +239,6 @@
             deviation = np.sum(diff * np.array(significance))
             if round_deviation:
                 deviation = round(deviation, round_deviation)
->>>>>>> 1f798e01
         self.trajectory_deviation = deviation
 
     def update_reward(self, coll_prob_C=1., traj_C=1., fuel_C=1.,
