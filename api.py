--- conflicted
+++ resolved
@@ -34,7 +34,7 @@
         axis=1) ** 0.5
     if rev_sort:
         distances = np.sort(distances)[::-1]
-    return distances    
+    return distances
 
 
 def fuel_consumption(dV):
@@ -204,13 +204,8 @@
                     {'st' (np.array with shape (1, 6)): satellite r and Vx, Vy, Vz coordinates.
                      'debr' (np.array with shape (n_items, 6)): debris r and Vx, Vy, Vz coordinates.}
                 'trajectory_deviation_coef' (float).
-<<<<<<< HEAD
-                'epoch' (pk.epoch): at which time environment state is calculated.}.
-
-=======
-                'epoch' (pk.epoch): at which time environment state is calculated. 
+                'epoch' (pk.epoch): at which time environment state is calculated.
                 'fuel' (float): current remaining fuel in protected SpaceObject. }
->>>>>>> a7369097
         Returns:
             action (np.array([dVx, dVy, dVz, pk.epoch, time_to_req])): vector of deltas for
                 protected object, maneuver time and time to request the next action.
@@ -237,8 +232,7 @@
         self.protected = protected
         self.debris = debris
         self.next_action = pk.epoch(0)
-<<<<<<< HEAD
-        self.state = dict(epoch=start_time)
+        self.state = dict(epoch=start_time, fuel=self.protected.get_fuel())
         self.n_debris = len(debris)
         self.st_d = 1.  #: Satellite size
         self.debr_d = np.ones(self.n_debris)  #: Debris sizes
@@ -251,24 +245,6 @@
             self.n_debris)
 
         self.total_collision_probability_array = np.zeros(self.n_debris)
-=======
-        self.state = dict(epoch=start_time, fuel=self.protected.get_fuel())
-        n_debris = len(debris)
-        # satellite size
-        self.st_d = 1.
-        # debris sizes
-        self.debr_d = np.ones(n_debris)
-        # critical convergence distance
-        # TODO choose true distance
-        self.crit_prob = 10e-5
-        self.sigma = 2000000
-        self.collision_probability_in_current_conjunction = dict()
-        self.collision_probability_prior_to_current_conjunction_dict = dict(
-            zip(range(n_debris), np.zeros(n_debris)))
-
-        self.total_collision_probability_dict = dict(
-            zip(range(n_debris), np.zeros(n_debris)))
->>>>>>> a7369097
         self.total_collision_probability = 0
         self.whole_trajectory_deviation = 0
         self.reward = 0
